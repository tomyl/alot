import imp
import os
import re
import errno
import mailcap
import logging
import urwid
import shutil
from urwid import AttrSpecError
from configobj import ConfigObj, Section

from alot.account import SendmailAccount
from alot.addressbooks import MatchSdtoutAddressbook, AbookAddressBook
from alot.helper import pretty_datetime, string_decode

from errors import ConfigError
from utils import read_config
<<<<<<< HEAD
from checks import mail_container, force_list
=======
from checks import mail_container
from checks import gpg_key
>>>>>>> 56b0b8a0
from theme import Theme


DEFAULTSPATH = os.path.join(os.path.dirname(__file__), '..', 'defaults')


class SettingsManager(object):
    """Organizes user settings"""
    def __init__(self, alot_rc=None, notmuch_rc=None, theme=None):
        """
        :param alot_rc: path to alot's config file
        :type alot_rc: str
        :param notmuch_rc: path to notmuch's config file
        :type notmuch_rc: str
        :theme: path to initially used theme file
        :type theme: str
        """
        self.hooks = None
        self._mailcaps = mailcap.getcaps()

        theme_path = theme or os.path.join(DEFAULTSPATH, 'default.theme')
        self._theme = Theme(theme_path)
        self._bindings = ConfigObj()

        self._config = ConfigObj()
        self._accounts = None
        self._accountmap = None
        self.read_config(alot_rc)
        self.read_notmuch_config(notmuch_rc)

    def read_notmuch_config(self, path):
        """parse notmuch's config file from path"""
        spec = os.path.join(DEFAULTSPATH, 'notmuch.rc.spec')
        self._notmuchconfig = read_config(path, spec)

    def read_config(self, path):
        """parse alot's config file from path"""
        spec = os.path.join(DEFAULTSPATH, 'alot.rc.spec')
        newconfig = read_config(path, spec,
                                checks={'mail_container': mail_container,
<<<<<<< HEAD
                                        'force_list': force_list})
=======
                                        'gpg_key_hint': gpg_key})
>>>>>>> 56b0b8a0
        self._config.merge(newconfig)

        hooks_path = os.path.expanduser(self._config.get('hooksfile'))
        try:
            self.hooks = imp.load_source('hooks', hooks_path)
        except:
            logging.debug('unable to load hooks file:%s' % hooks_path)
        if 'bindings' in newconfig:
            newbindings = newconfig['bindings']
            if isinstance(newbindings, Section):
                self._bindings.merge(newbindings)
        # themes
        themestring = newconfig['theme']
        themes_dir = self._config.get('themes_dir')
        if themes_dir:
            themes_dir = os.path.expanduser(themes_dir)
        else:
            themes_dir = os.path.join(os.environ.get('XDG_CONFIG_HOME',
                            os.path.expanduser('~/.config')), 'alot', 'themes')
        logging.debug(themes_dir)

        if themestring:
            if not os.path.isdir(themes_dir):
                err_msg = 'cannot find theme %s: themes_dir %s is missing'
                raise ConfigError(err_msg % (themestring, themes_dir))
            else:
                theme_path = os.path.join(themes_dir, themestring)
                self._theme = Theme(theme_path)

        self._accounts = self._parse_accounts(self._config)
        self._accountmap = self._account_table(self._accounts)

    def write_default_config(self, path):
        """write out defaults/config.stub to path"""
        (dir, file) = os.path.split(path)
        try:
            os.makedirs(dir)
        except OSError, e:
            if e.errno == errno.EEXIST:
                pass
            else:
                raise
        shutil.copyfile(os.path.join(DEFAULTSPATH, 'config.stub'), path)

    def _parse_accounts(self, config):
        """
        read accounts information from config

        :param config: valit alot config
        :type config: `configobj.ConfigObj`
        :returns: list of accounts
        """
        accounts = []
        if 'accounts' in config:
            for acc in config['accounts'].sections:
                accsec = config['accounts'][acc]
                args = dict(config['accounts'][acc])

                # create abook for this account
                abook = accsec['abook']
                logging.debug('abook defined: %s' % abook)
                if abook['type'] == 'shellcommand':
                    cmd = abook['command']
                    regexp = abook['regexp']
                    if cmd is not None and regexp is not None:
                        args['abook'] = MatchSdtoutAddressbook(cmd,
                                                               match=regexp)
                    else:
                        msg = 'underspecified abook of type \'shellcommand\':'
                        msg += '\ncommand: %s\nregexp:%s' % (cmd, regexp)
                        raise ConfigError(msg)
                elif abook['type'] == 'abook':
                    contacts_path = abook['abook_contacts_file']
                    args['abook'] = AbookAddressBook(contacts_path)
                else:
                    del(args['abook'])

                cmd = args['sendmail_command']
                del(args['sendmail_command'])
                newacc = SendmailAccount(cmd, **args)
                accounts.append(newacc)
        return accounts

    def _account_table(self, accounts):
        """
        creates a lookup table (emailaddress -> account) for a given list of
        accounts

        :param accounts: list of accounts
        :type accounts: list of `alot.account.Account`
        :returns: hashtable
        :rvalue: dict (str -> `alot.account.Account`)
        """
        accountmap = {}
        for acc in accounts:
            accountmap[acc.address] = acc
            for alias in acc.aliases:
                accountmap[alias] = acc
        return accountmap

    def get(self, key, fallback=None):
        """
        look up global config values from alot's config

        :param key: key to look up
        :type key: str
        :param fallback: fallback returned if key is not present
        :type fallback: str
        :returns: config value with type as specified in the spec-file
        """
        value = None
        if key in self._config:
            value = self._config[key]
            if isinstance(value, Section):
                value = None
        if value == None:
            value = fallback
        return value

    def set(self, key, value):
        """
        setter for global config values

        :param key: config option identifise
        :type key: str
        :param value: option to set
        :type value: depends on the specfile :file:`alot.rc.spec`
        """
        self._config[key] = value

    def get_notmuch_setting(self, section, key, fallback=None):
        """
        look up config values from notmuch's config

        :param section: key is in
        :type section: str
        :param key: key to look up
        :type key: str
        :param fallback: fallback returned if key is not present
        :type fallback: str
        :returns: config value with type as specified in the spec-file
        """
        value = None
        if section in self._notmuchconfig:
            if key in self._notmuchconfig[section]:
                value = self._notmuchconfig[section][key]
        if value == None:
            value = fallback
        return value

    def get_theming_attribute(self, mode, name):
        """
        looks up theming attribute

        :param mode: ui-mode (e.g. `search`,`thread`...)
        :type mode: str
        :param name: identifier of the atttribute
        :type name: str
        """
        colours = int(self._config.get('colourmode'))
        return self._theme.get_attribute(mode, name,  colours)

    def get_tagstring_representation(self, tag):
        """
        looks up user's preferred way to represent a given tagstring

        This returns a dictionary mapping
        'normal' and 'focussed' to `urwid.AttrSpec` sttributes,
        and 'translated' to an alternative string representation
        """
        colours = int(self._config.get('colourmode'))
        # default attributes: normal and focussed
        default = self._theme.get_attribute('global', 'tag', colours)
        default_f = self._theme.get_attribute('global', 'tag_focus', colours)
        for sec in self._config['tags'].sections:
            if re.match('^' + sec + '$', tag):
                fg = self._config['tags'][sec]['fg'] or default.foreground
                bg = self._config['tags'][sec]['bg'] or default.background
                try:
                    normal = urwid.AttrSpec(fg, bg, colours)
                except AttrSpecError:
                    normal = default
                focus_fg = self._config['tags'][sec]['focus_fg']
                focus_fg = focus_fg or default_f.foreground
                focus_bg = self._config['tags'][sec]['focus_bg']
                focus_bg = focus_bg or default_f.background
                try:
                    focussed = urwid.AttrSpec(focus_fg, focus_bg, colours)
                except AttrSpecError:
                    focussed = default_f

                hidden = self._config['tags'][sec]['hidden'] or False

                translated = self._config['tags'][sec]['translated'] or tag
                translation = self._config['tags'][sec]['translation']
                if translation:
                    translated = re.sub(translation[0], translation[1], tag)
                break
        else:
            normal = default
            focussed = default_f
            hidden = False
            translated = tag

        return {'normal': normal, 'focussed': focussed,
                'hidden': hidden, 'translated': translated}

    def get_hook(self, key):
        """return hook (`callable`) identified by `key`"""
        if self.hooks:
            if key in self.hooks.__dict__:
                return self.hooks.__dict__[key]
        return None

    def get_keybinding(self, mode, key):
        """look up keybinding from `MODE-maps` sections

        :param mode: mode identifier
        :type mode: str
        :param key: urwid-style key identifier
        :type key: str
        :returns: a command line to be applied upon keypress
        :rtype: str
        """
        cmdline = None
        bindings = self._bindings
        if key in bindings.scalars:
            cmdline = bindings[key]
        if mode in bindings.sections:
            if key in bindings[mode].scalars:
                cmdline = bindings[mode][key]
        return cmdline

    def get_accounts(self):
        """
        returns known accounts

        :rtype: list of :class:`Account`
        """
        return self._accounts

    def get_account_by_address(self, address):
        """
        returns :class:`Account` for a given email address (str)

        :param address: address to look up
        :type address: string
        :rtype:  :class:`Account` or None
        """

        for myad in self.get_addresses():
            if myad in address:
                return self._accountmap[myad]
        return None

    def get_main_addresses(self):
        """returns addresses of known accounts without its aliases"""
        return [a.address for a in self._accounts]

    def get_addresses(self):
        """returns addresses of known accounts including all their aliases"""
        return self._accountmap.keys()

    def get_addressbooks(self, order=[], append_remaining=True):
        """returns list of all defined :class:`AddressBook` objects"""
        abooks = []
        for a in order:
            if a:
                if a.abook:
                    abooks.append(a.abook)
        if append_remaining:
            for a in self._accounts:
                if a.abook and a.abook not in abooks:
                    abooks.append(a.abook)
        return abooks

    def mailcap_find_match(self, *args, **kwargs):
        """
        Propagates :func:`mailcap.find_match` but caches the mailcap (first
        argument)
        """
        return mailcap.findmatch(self._mailcaps, *args, **kwargs)

    def represent_datetime(self, d):
        """
        turns a given datetime obj into a unicode string representation.
        This will:
        1) look if a fixed 'timestamp_format' is given in the config
        2) check if a 'timestamp_format' hook is defined
        3) use :function:`pretty_datetime` as fallback
        """

        fixed_format = self.get('timestamp_format')
        if fixed_format:
            rep = string_decode(d.strftime(fixed_format), 'UTF-8')
        else:
            format_hook = self.get_hook('timestamp_format')
            if format_hook:
                rep = string_decode(format_hook(d), 'UTF-8')
            else:
                rep = pretty_datetime(d)
        return rep

settings = SettingsManager()<|MERGE_RESOLUTION|>--- conflicted
+++ resolved
@@ -15,12 +15,9 @@
 
 from errors import ConfigError
 from utils import read_config
-<<<<<<< HEAD
-from checks import mail_container, force_list
-=======
+from checks import force_list
 from checks import mail_container
 from checks import gpg_key
->>>>>>> 56b0b8a0
 from theme import Theme
 
 
@@ -61,11 +58,8 @@
         spec = os.path.join(DEFAULTSPATH, 'alot.rc.spec')
         newconfig = read_config(path, spec,
                                 checks={'mail_container': mail_container,
-<<<<<<< HEAD
-                                        'force_list': force_list})
-=======
+                                        'force_list': force_list,
                                         'gpg_key_hint': gpg_key})
->>>>>>> 56b0b8a0
         self._config.merge(newconfig)
 
         hooks_path = os.path.expanduser(self._config.get('hooksfile'))
