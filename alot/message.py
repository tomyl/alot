--- conflicted
+++ resolved
@@ -183,7 +183,6 @@
         return res
 
 
-<<<<<<< HEAD
 def extract_headers(mail, headers=None):
     headertext = u''
     if headers == None:
@@ -194,14 +193,14 @@
             value = decode_header(mail.get(key, ''))
         headertext += '%s: %s\n' % (key, value)
     return headertext
-=======
+
+
 def urwid_sanitize(string):
     tab_width = config.getint('general', 'tabwidth')
     string = string.strip()
     string = string.replace('\t', ' ' * tab_width)
     string = string.replace('\r', '')
     return string
->>>>>>> 3cdc77d0
 
 
 def extract_body(mail):
