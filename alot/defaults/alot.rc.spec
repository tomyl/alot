--- conflicted
+++ resolved
@@ -49,11 +49,10 @@
 # :ref:`thread_authors_replace_me <thread-authors-replace-me>`
 thread_authors_me = string(default='Me')
 
-<<<<<<< HEAD
 # When constructing the unique list of thread authors, order by date of
 # author's first or latest message in thread
 thread_authors_order_by = option('first_message', 'latest_message', default='first_message')
-=======
+
 # What should be considered to be "the thread subject".
 # Valid values are:
 #
@@ -62,7 +61,6 @@
 # * 'oldest' will always use the subject of the oldest message in the thread as
 #   the thread subject
 thread_subject = option('oldest', 'notmuch', default='notmuch')
->>>>>>> 747b894b
 
 # set terminal command used for spawning shell commands
 terminal_cmd = string(default='x-terminal-emulator -e')
