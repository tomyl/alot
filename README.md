--- conflicted
+++ resolved
@@ -9,13 +9,6 @@
 
 Do comment on the code or file issues! I'm curious what you think of it.
 You can talk to me in #notmuch@Freenode.
-Be aware that the master branch is used only for releases and hotfixes,
-<<<<<<< HEAD
-the bleeding edge version sits in branch `development`!.
-=======
-the bleeding edge version sits in branch `develop`!.
->>>>>>> 6a32255f
-If you'd like to contribute, please make sure your patches can be applied to that branch.
 
 Current features include:
 -------------------------
