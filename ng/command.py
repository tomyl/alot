import os
import code
import logging
import threading
import subprocess

import buffer
import hooks
import settings


class Command:
    """base class for commands"""
    def __init__(self, prehook=None, posthook=None):
        self.prehook = prehook
        self.posthook = posthook
        self.undoable = False
        self.help = self.__doc__

    def apply(self, caller):
        pass


class ShutdownCommand(Command):
    """shuts the MUA down cleanly"""
    def apply(self, ui):
        ui.shutdown()


class OpenThreadCommand(Command):
    """open a new thread-view buffer"""
    def __init__(self, thread, **kwargs):
        self.thread = thread
        Command.__init__(self, **kwargs)

    def apply(self, ui):
        ui.logger.info('open thread view for %s' % self.thread)
        sb = buffer.SingleThreadBuffer(ui, self.thread)
        ui.buffer_open(sb)


class SearchCommand(Command):
    """open a new search buffer"""
    def __init__(self, query, **kwargs):
        """
        @param query initial querystring
        """
        self.query = query
        Command.__init__(self, **kwargs)

    def apply(self, ui):
        sb = buffer.SearchBuffer(ui, self.query)
        ui.buffer_open(sb)


class SearchPromptCommand(Command):
    """prompt the user for a querystring, then start a search"""
    def apply(self, ui):
        querystring = ui.prompt('search threads:')
        ui.logger.info("got %s" % querystring)
        if querystring:
            cmd = factory('search', query=querystring)
            ui.apply_command(cmd)


class EditCommand(Command):
    """
    opens editor
    TODO tempfile handling etc
    """
    def __init__(self, path, spawn=False, **kwargs):
        self.path = path
        self.spawn = settings.spawn_editor or spawn
        Command.__init__(self, **kwargs)

    def apply(self, ui):
        def afterwards():
            ui.logger.info('Editor was closed')
        cmd = ExternalCommand(settings.editor_cmd % self.path,
                              spawn=self.spawn,
                              onExit=afterwards)
        ui.apply_command(cmd)


class PagerCommand(Command):
    """opens pager"""

    def __init__(self, path, spawn=False, **kwargs):
        self.path = path
        self.spawn = settings.spawn_pager or spawn
        Command.__init__(self, **kwargs)

    def apply(self, ui):
        def afterwards():
            ui.logger.info('pager was closed')
        cmd = ExternalCommand(settings.pager_cmd %self.path,
                              spawn=self.spawn,
                              onExit=afterwards)
        ui.apply_command(cmd)


class ExternalCommand(Command):
    """calls external command"""
    def __init__(self, commandstring, spawn=False, refocus=True, onExit=None, **kwargs):
        self.commandstring = commandstring
        self.spawn = spawn
        self.refocus = refocus
        self.onExit = onExit
        Command.__init__(self, **kwargs)

    def apply(self, ui):
        def call(onExit, popenArgs):
            callerbuffer = ui.current_buffer
            ui.logger.info('CALLERBUFFER: %s'%callerbuffer)
            proc = subprocess.Popen(*popenArgs,shell=True)
            proc.wait()
            if callable(onExit):
                onExit()
            if self.refocus and callerbuffer in ui.buffers:
                ui.logger.info('TRY TO REFOCUS: %s'%callerbuffer)
                ui.buffer_focus(callerbuffer)
            return

        if self.spawn:
            cmd = settings.terminal_cmd % self.commandstring
            thread = threading.Thread(target=call, args=(self.onExit, (cmd,)))
            thread.start()
        else:
            ui.mainloop.screen.stop()
            cmd = self.commandstring
            logging.debug(cmd)
            call(self.onExit,(cmd,))
            ui.mainloop.screen.start()

class OpenPythonShellCommand(Command):
    """
    opens an interactive shell for introspection
    """
    def apply(self, ui):
        ui.mainloop.screen.stop()
        code.interact(local=locals())
        ui.mainloop.screen.start()


class BufferCloseCommand(Command):
    """
    close a buffer
    @param buffer the selected buffer
    """
    def __init__(self, buffer=None, **kwargs):
        self.buffer = buffer
        Command.__init__(self, **kwargs)

    def apply(self, ui):
        if not self.buffer:
            self.buffer = ui.current_buffer
        ui.buffer_close(self.buffer)
        ui.buffer_focus(ui.current_buffer)


class BufferFocusCommand(Command):
    """
    focus a buffer
    @param buffer the selected buffer
    """
    def __init__(self, buffer=None, offset=0, **kwargs):
        self.buffer = buffer
        self.offset = offset
        Command.__init__(self, **kwargs)

    def apply(self, ui):
        if not self.buffer:
            self.buffer = ui.current_buffer
        i = ui.buffers.index(self.buffer)
        l = len(ui.buffers)
        ui.buffer_focus(ui.buffers[(i + self.offset) % l])


class BufferListCommand(Command):
    """
    open a bufferlist
    """
    def __init__(self, filtfun=None, **kwargs):
        self.filtfun = filtfun
        Command.__init__(self, **kwargs)

    def apply(self, ui):
        b = buffer.BufferListBuffer(ui, self.filtfun)
        ui.buffers.append(b)
        b.refresh()
        ui.buffer_focus(b)


commands = {
        'buffer_close': (BufferCloseCommand, {}),
        'buffer_list': (BufferListCommand, {}),
        'buffer_focus': (BufferFocusCommand, {}),
        'buffer_next': (BufferFocusCommand, {'offset': 1}),
        'buffer_prev': (BufferFocusCommand, {'offset': -1}),
        'open_inbox': (SearchCommand, {'query': 'tag:inbox'}),
        'open_unread': (SearchCommand, {'query': 'tag:unread'}),
        'open_search': (SearchPromptCommand, {}),
        'open_thread': (OpenThreadCommand, {}),
        'search': (SearchCommand, {}),
        'shutdown': (ShutdownCommand, {}),
        'shell': (OpenPythonShellCommand, {}),
        'view_log': (PagerCommand, {'path': 'debug.log'}),
        'call_editor': (EditCommand, {}),
        'call_pager': (PagerCommand, {}),
        }


def factory(cmdname, **kwargs):
    if commands.has_key(cmdname):
        (cmdclass, parms) = commands[cmdname]
        parms = parms.copy()
        parms.update(kwargs)
        for (key, value) in kwargs.items():
            if callable(value):
                try:
                    parms[key] = value()
                except:
                    parms[key] = None
            else:
                parms[key] = value
<<<<<<< HEAD
        logging.debug(parms)

=======
>>>>>>> c69f3cb1
        prehook = hooks.get_hook('pre-' + cmdname)
        if prehook:
            parms['prehook'] = prehook

        posthook = hooks.get_hook('post-' + cmdname)
        if posthook:
            parms['posthook'] = hooks.get_hook('post-' + cmdname)

        logging.debug('cmd parms %s' % parms)
        return cmdclass(**parms)
    else:
        logging.error('there is no command %s' % cmdname)<|MERGE_RESOLUTION|>--- conflicted
+++ resolved
@@ -223,11 +223,6 @@
                     parms[key] = None
             else:
                 parms[key] = value
-<<<<<<< HEAD
-        logging.debug(parms)
-
-=======
->>>>>>> c69f3cb1
         prehook = hooks.get_hook('pre-' + cmdname)
         if prehook:
             parms['prehook'] = prehook
